--- conflicted
+++ resolved
@@ -264,17 +264,13 @@
                 if args.db:
                     add_bus_location_to_db_session(converted_activity, session)
 
-<<<<<<< HEAD
-            output_json(json_output_list, output_path)
-=======
-        json_str = output_json(json_output_list, output_path)
-
-        # if using AWS, push to bucket
-        if args.aws:
-            s3.Bucket(credentials.S3_BUCKET_NAME).put_object(
-                Key=args.aws_filename, Body=json_str, ACL="public-read"
-            )
->>>>>>> c1c51189
+            json_str = output_json(json_output_list, output_path)
+
+            # if using AWS, push to bucket
+            if args.aws:
+                s3.Bucket(credentials.S3_BUCKET_NAME).put_object(
+                    Key=args.aws_filename, Body=json_str, ACL="public-read"
+                )
 
             # Commit to Database
             if args.db:
